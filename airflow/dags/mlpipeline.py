--- conflicted
+++ resolved
@@ -33,9 +33,4 @@
     # Quality tasks
     quality_weather = quality_tasks.create_tasks(dag)
 
-
-<<<<<<< HEAD
-    [ingest_weather >> format_weather >> quality_weather,ingest_traffic,ingest_air,ingest_electricity]
-=======
-    [ingest_weather >> format_weather, ingest_traffic, ingest_air, ingest_electricity]
->>>>>>> 97d89f52
+    [ingest_weather >> format_weather >> quality_weather,ingest_traffic,ingest_air,ingest_electricity]