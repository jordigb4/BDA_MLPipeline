--- conflicted
+++ resolved
@@ -1,10 +1,5 @@
-<<<<<<< HEAD
 from airflow.operators.python import PythonOperator
 from dags.utils.postgres_utils import PostgresManager
-=======
-from airflow import DAG
-from airflow.operators.python import PythonOperator # type:ignore
->>>>>>> 97d89f52
 
 from .weather_QL import quality_weather
 
