--- conflicted
+++ resolved
@@ -2,10 +2,7 @@
 import os
 
 from dags.utils.landing.class_types import WeatherStationId
-<<<<<<< HEAD
-=======
 from dags.utils.postgres_utils import PostgresManager
->>>>>>> 9954ac01
 from pyspark.sql import SparkSession
 from pyspark.sql import functions as F
 
