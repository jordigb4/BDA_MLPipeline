<<<<<<< HEAD
import streamlit as st # type: ignore
import plotly.express as px # type: ignore
from db import get_engine, load_table
from experiment1 import plot_exp_1
=======
import streamlit as st

>>>>>>> 9eea55a2
# Set up page config

st.set_page_config(
    page_title="Los Angeles Urban Data Dashboard",
    page_icon="🌇",
    layout="wide",
)

# Title and description
st.title("🌇 Los Angeles Urban Data Dashboard")
st.markdown("""
Welcome to the **Los Angeles Urban Data Dashboard** — an interactive analysis of:
- 🌤️ **Weather Patterns**
- 🌫️ **Air Quality Trends**
- 🚗 **Traffic Conditions**
- ⚡ **Energy Consumption**

This dashboard offers a visual exploration of how these factors intertwine in shaping urban life in LA.
""")

# Tabs for each category
tab1, tab2, tab3 = st.tabs(["🌤️️⚡ Weather vs Energy", "🌫️ Air Quality prediction", "🚗 Traffic patterns"])

#Data extraction engine
engine = get_engine()

with tab1:
    st.subheader("Data analysis 1: Weather vs Energy")
    st.write("Weather and Energy consumption patterns in LA.")

    df = load_table("experiment1", engine)

    if not df.empty:
        plot_exp_1(df)
    else:
        st.warning("No data found.")

        st.title("Energy Consumption vs Weather Conditions")

with tab2:
    pass
with tab3:
    pass


# Footer
st.markdown("---")
st.markdown("📍 LA Open Data")
st.markdown("© 2025 Bases de Dades Avançades")<|MERGE_RESOLUTION|>--- conflicted
+++ resolved
@@ -1,12 +1,5 @@
-<<<<<<< HEAD
-import streamlit as st # type: ignore
-import plotly.express as px # type: ignore
-from db import get_engine, load_table
-from experiment1 import plot_exp_1
-=======
 import streamlit as st
 
->>>>>>> 9eea55a2
 # Set up page config
 
 st.set_page_config(
